--- conflicted
+++ resolved
@@ -185,14 +185,9 @@
 * AllUniqueStringValuesFilter - A filter for string columns, with the values of all unique values in the column
 * StaticValuesFilter - A filter for string columns, with the values of a static list of values. This is similar to AllUniqueStringValuesFilter, but instead of getting the list of possible values from the database, you can provide a static list of values.
 * ForeignKeyFilter - A filter for foreign key columns, with the values of all unique values in the foreign key column. To make this filter readable, you need to provide the field name from the foreign model that you want to display as the name of the filter.
-<<<<<<< HEAD
 * OperationColumnFilter - A flexible filter that automatically detects column types and provides appropriate operations. For string columns, it offers Contains, Equals, StartsWith, and EndsWith operations. For numeric columns (integer, float), it offers Equals, GreaterThan, and LessThan operations. For UUID columns (SQLAlchemy 2.0+), it offers Contains, Equals, and StartsWith operations.
 
 Here is an example of how to use BooleanFilter, AllUniqueStringValuesFilter, ForeignKeyFilter, and OperationColumnFilter:
-=======
-
-Here is an example of how to use BooleanFilter, AllUniqueStringValuesFilter and ForeignKeyFilter:
->>>>>>> 739e179d
 
 ```python
 from sqladmin.filters import BooleanFilter, AllUniqueStringValuesFilter, ForeignKeyFilter, OperationColumnFilter
