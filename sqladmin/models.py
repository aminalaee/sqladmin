--- conflicted
+++ resolved
@@ -1290,7 +1290,6 @@
             row_dict = {}
 
             for idx, row in enumerate(data):
-<<<<<<< HEAD
                 for name in self._export_prop_names:
                     value = await self.get_prop_value(row, name)
                     try:
@@ -1304,12 +1303,6 @@
                     except TypeError:
                         value = str(value)
                     row_dict[name] = value
-=======
-                row_dict = {
-                    name: str(await self.get_prop_value(row, name))
-                    for name in self._export_prop_names
-                }
->>>>>>> a0897e9e
                 yield json.dumps(row_dict, ensure_ascii=False) + (
                     separator if idx < last_idx else ""
                 )
