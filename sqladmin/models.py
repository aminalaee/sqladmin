--- conflicted
+++ resolved
@@ -16,12 +16,7 @@
 )
 
 import anyio
-<<<<<<< HEAD
-from sqlalchemy import Column, asc, desc, func, insert, inspect, or_
-from sqlalchemy.engine.base import Engine
-=======
 from sqlalchemy import Column, asc, desc, func, inspect, or_
->>>>>>> a7df8eb7
 from sqlalchemy.exc import NoInspectionAvailable
 from sqlalchemy.orm import (
     ColumnProperty,
@@ -37,9 +32,6 @@
 from starlette.templating import Jinja2Templates
 from wtforms import Field, Form
 
-<<<<<<< HEAD
-from sqladmin.ajax import create_ajax_loader
-=======
 from sqladmin._queries import (
     delete_async,
     delete_sync,
@@ -49,7 +41,7 @@
     update_sync,
 )
 from sqladmin._types import ENGINE_TYPE, MODEL_ATTR_TYPE
->>>>>>> a7df8eb7
+from sqladmin.ajax import create_ajax_loader
 from sqladmin.exceptions import InvalidColumnError, InvalidModelError
 from sqladmin.formatters import BASE_FORMATTERS
 from sqladmin.forms import get_model_form
@@ -168,16 +160,13 @@
     """
 
     # Internals
-<<<<<<< HEAD
     pk_column: ClassVar[Column]
     identity: ClassVar[str]
     sessionmaker: ClassVar[sessionmaker]
-    engine: ClassVar[Union[Engine, AsyncEngine]]
+    engine: ClassVar[ENGINE_TYPE]
     async_engine: ClassVar[bool]
     ajax_lookup_url: ClassVar[str] = ""
-=======
     is_model: ClassVar[bool] = False
->>>>>>> a7df8eb7
     url_path_for: ClassVar[Callable]
     templates: ClassVar[Jinja2Templates]
 
@@ -716,40 +705,6 @@
         else:
             return await anyio.to_thread.run_sync(self._run_query_sync, stmt)
 
-<<<<<<< HEAD
-    async def _insert_model_async(self, obj: Any) -> None:
-        async with self.sessionmaker.begin() as session:
-            session.add(obj)
-
-    def _insert_model_sync(self, obj: Any) -> None:
-        with self.sessionmaker.begin() as session:
-            session.add(obj)
-
-    def _delete_object_sync(self, obj: Any) -> None:
-        with self.sessionmaker.begin() as session:
-            session.delete(obj)
-
-    def _update_modeL_sync(self, pk: Any, data: Dict[str, Any]) -> None:
-        stmt = select(self.model).where(
-            self.pk_column == self._get_column_python_type(self.pk_column)(pk)
-        )
-
-        with self.sessionmaker.begin() as session:
-            result = session.execute(stmt).scalars().first()
-            for name, value in data.items():
-                if name in self._relations and isinstance(value, list):
-                    # Load relationship objects into session
-                    session.add_all(value)
-                setattr(result, name, value)
-
-    def _get_column_python_type(self, column: Column) -> type:
-        try:
-            return column.type.python_type
-        except NotImplementedError:
-            return str
-
-=======
->>>>>>> a7df8eb7
     def _url_for_details(self, obj: Any) -> str:
         pk = getattr(obj, get_primary_key(obj).name)
         return self.url_path_for(
@@ -1017,24 +972,11 @@
         else:
             await anyio.to_thread.run_sync(delete_sync, self, obj)
 
-<<<<<<< HEAD
-    async def insert_model(self, data: Dict[str, Any]) -> Any:
-        obj = self.model()
-        for name, value in data.items():
-            print(self._relations)
-            setattr(obj, name, value)
-
-        if self.async_engine:
-            await self._insert_model_async(obj)
-        else:
-            await anyio.to_thread.run_sync(self._insert_model_sync, obj)
-=======
     async def insert_model(self, data: dict) -> None:
         if self.async_engine:
             await insert_async(self, data)
         else:
             await anyio.to_thread.run_sync(insert_sync, self, data)
->>>>>>> a7df8eb7
 
     async def update_model(self, pk: Any, data: Dict[str, Any]) -> None:
         if self.async_engine:
