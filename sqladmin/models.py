# pylint: disable=too-many-lines

from __future__ import annotations

import json
import time
import warnings
from enum import Enum
from typing import (
    TYPE_CHECKING,
    Any,
    AsyncGenerator,
    Callable,
    ClassVar,
    Dict,
    List,
    Optional,
    Sequence,
    Tuple,
    Type,
    Union,
    no_type_check,
)
from typing import cast as typing_cast
from urllib.parse import urlencode

import anyio
from sqlalchemy import Column, String, asc, cast, desc, func, inspect, or_
from sqlalchemy.exc import NoInspectionAvailable
from sqlalchemy.orm import selectinload, sessionmaker
from sqlalchemy.orm.exc import DetachedInstanceError
from sqlalchemy.sql.elements import ClauseElement
from sqlalchemy.sql.expression import Select, select
from starlette.datastructures import URL
from starlette.exceptions import HTTPException
from starlette.requests import Request
from starlette.responses import StreamingResponse
from wtforms import Field, Form
from wtforms.fields.core import UnboundField

from sqladmin._queries import Query
from sqladmin._types import (
    MODEL_ATTR,
    ColumnFilter,
    OperationColumnFilter,
    SimpleColumnFilter,
)
from sqladmin.ajax import create_ajax_loader
from sqladmin.exceptions import InvalidModelError
from sqladmin.formatters import BASE_FORMATTERS
from sqladmin.forms import ModelConverter, ModelConverterBase, get_model_form
from sqladmin.helpers import (
    Writer,
    get_object_identifier,
    get_primary_keys,
    object_identifier_values,
    prettify_class_name,
    secure_filename,
    slugify_class_name,
    stream_to_csv,
)

# stream_to_csv,
from sqladmin.pagination import Pagination
from sqladmin.pretty_export import PrettyExport
from sqladmin.templating import Jinja2Templates

if TYPE_CHECKING:
    from sqlalchemy.ext.asyncio import async_sessionmaker  # type: ignore[attr-defined]

    from sqladmin.application import BaseAdmin

__all__ = [
    "BaseView",
    "ModelView",
    "ModelView",
]


class ModelViewMeta(type):
    """Metaclass used to specify class variables in ModelView.

    Danger:
        This class should almost never be used directly.
    """

    @no_type_check
    def __new__(mcs, name, bases, attrs: dict, **kwargs: Any):
        cls: Type["ModelView"] = super().__new__(mcs, name, bases, attrs)

        model = kwargs.get("model")

        if not model:
            return cls

        try:
            inspect(model)
        except NoInspectionAvailable as exc:
            raise InvalidModelError(
                f"Class {model.__name__} is not a SQLAlchemy model."
            ) from exc

        cls.pk_columns = get_primary_keys(model)
        cls.identity = slugify_class_name(model.__name__)
        cls.model = model

        cls.name = attrs.get("name", prettify_class_name(cls.model.__name__))
        cls.name_plural = attrs.get("name_plural", f"{cls.name}s")

        mcs._check_conflicting_options(["column_list", "column_exclude_list"], attrs)
        mcs._check_conflicting_options(["form_columns", "form_excluded_columns"], attrs)
        mcs._check_conflicting_options(
            ["column_details_list", "column_details_exclude_list"], attrs
        )
        mcs._check_conflicting_options(
            ["column_export_list", "column_export_exclude_list"], attrs
        )

        return cls

    @classmethod
    def _check_conflicting_options(mcs, keys: List[str], attrs: dict) -> None:
        if all(k in attrs for k in keys):
            raise AssertionError(f"Cannot use {' and '.join(keys)} together.")


class BaseModelView:
    def is_visible(self, request: Request) -> bool:  # pylint: disable=unused-argument
        """Override this method if you want dynamically
        hide or show administrative views from SQLAdmin menu structure
        By default, item is visible in menu.
        Both is_visible and is_accessible to be displayed in menu.
        """
        return True

    def is_accessible(self, request: Request) -> bool:  # pylint: disable=unused-argument
        """Override this method to add permission checks.
        SQLAdmin does not make any assumptions about the authentication system
        used in your application, so it is up to you to implement it.
        By default, it will allow access for everyone.
        """
        return True


class BaseView(BaseModelView):
    """Base class for defining admnistrative views for the model.

    ???+ usage
        ```python
        from sqladmin import BaseView, expose

        class CustomAdmin(BaseView):
            name = "Custom Page"
            icon = "fa-solid fa-chart-line"

            @expose("/custom", methods=["GET"])
            async def test_page(self, request: Request):
                return await self.templates.TemplateResponse(request, "custom.html")

        admin.add_base_view(CustomAdmin)
        ```
    """

    # Internals
    is_model: ClassVar[bool] = False
    templates: ClassVar[Jinja2Templates]
    _admin_ref: ClassVar["BaseAdmin"]

    name: ClassVar[str] = ""
    """Name of the view to be displayed."""

    identity: ClassVar[str] = ""
    """Same as name but it will be used for URL of the endpoints."""

    methods: ClassVar[List[str]] = ["GET"]
    """List of method names for the endpoint.
    By default it's set to `["GET"]` only.
    """

    include_in_schema: ClassVar[bool] = True
    """Control whether this endpoint
    should be included in the schema.
    """

    icon: ClassVar[str] = ""
    """Display icon for ModelAdmin in the sidebar.
    Currently only supports FontAwesome and Tabler icons.
    """

    category: ClassVar[str] = ""
    """Category name to group views together."""

    category_icon: ClassVar[str] = ""
    """Display icon for category in the sidebar."""


class ModelView(BaseView, metaclass=ModelViewMeta):
    """Base class for defining admnistrative behaviour for the model.

    ???+ usage
        ```python
        from sqladmin import ModelView

        from mymodels import User # SQLAlchemy model

        class UserAdmin(ModelView, model=User):
            can_create = True
        ```
    """

    model: ClassVar[type]

    # Internals
    pk_columns: ClassVar[Tuple[Column]]
    session_maker: ClassVar[  # type: ignore[no-any-unimported]
        Union[
            sessionmaker,
            "async_sessionmaker",
        ]
    ]
    is_async: ClassVar[bool] = False
    is_model: ClassVar[bool] = True
    ajax_lookup_url: ClassVar[str] = ""

    name_plural: ClassVar[str] = ""
    """Plural name of ModelView.
    Default value is Model class name + `s`.
    """

    # Permissions
    can_create: ClassVar[bool] = True
    """Permission for creating new Models. Default value is set to `True`."""

    can_edit: ClassVar[bool] = True
    """Permission for editing Models. Default value is set to `True`."""

    can_delete: ClassVar[bool] = True
    """Permission for deleting Models. Default value is set to `True`."""

    can_view_details: ClassVar[bool] = True
    """Permission for viewing full details of Models.
    Default value is set to `True`.
    """

    can_export: ClassVar[bool] = True
    """Permission for exporting lists of Models.
    Default value is set to `True`.
    """

    # List page
    column_list: ClassVar[Union[str, Sequence[MODEL_ATTR]]] = []
    """List of columns to display in `List` page.
    Columns can either be string names or SQLAlchemy columns.

    ???+ note
        By default only Model primary key is displayed.

    ???+ example
        ```python
        class UserAdmin(ModelView, model=User):
            column_list = [User.id, User.name]
        ```
    """

    column_exclude_list: ClassVar[Sequence[MODEL_ATTR]] = []
    """List of columns to exclude in `List` page.
    Columns can either be string names or SQLAlchemy columns.

    ???+ example
        ```python
        class UserAdmin(ModelView, model=User):
            column_exclude_list = [User.id, User.name]
        ```
    """

    column_formatters: ClassVar[Dict[MODEL_ATTR, Callable[[type, Column], Any]]] = {}
    """Dictionary of list view column formatters.
    Columns can either be string names or SQLAlchemy columns.

    ???+ example
        ```python
        class UserAdmin(ModelView, model=User):
            column_formatters = {User.name: lambda m, a: m.name[:10]}
        ```

    The format function has the prototype:
    ???+ formatter
        ```python
        def formatter(model, attribute):
            # `model` is model instance
            # `attribute` is a Union[ColumnProperty, RelationshipProperty]
            pass
        ```
    """

    page_size: ClassVar[int] = 10
    """Default number of items to display in `List` page pagination.
    Default value is set to `10`.

    ???+ example
        ```python
        class UserAdmin(ModelView, model=User):
            page_size = 25
        ```
    """

    page_size_options: ClassVar[Sequence[int]] = [10, 25, 50, 100]
    """Pagination choices displayed in `List` page.
    Default value is set to `[10, 25, 50, 100]`.

    ???+ example
        ```python
        class UserAdmin(ModelView, model=User):
            page_size_options = [50, 100]
        ```
    """

    column_searchable_list: ClassVar[Sequence[MODEL_ATTR]] = []
    """A collection of the searchable columns.
    It is assumed that only text-only fields are searchable,
    but it is up to the model implementation to decide.

    ???+ example
        ```python
        class UserAdmin(ModelView, model=User):
            column_searchable_list = [User.name]
        ```
    """

    column_filters: ClassVar[Sequence[ColumnFilter]] = []
    """Collection of the filterable columns for the list view.
    Columns can either be string names or SQLAlchemy columns.

    ???+ example
        ```python
        class UserAdmin(ModelView, model=User):
            column_filters = [User.is_admin]
        ```
    """

    column_sortable_list: ClassVar[Sequence[MODEL_ATTR]] = []
    """Collection of the sortable columns for the list view.

    ???+ example
        ```python
        class UserAdmin(ModelView, model=User):
            column_sortable_list = [User.name]
        ```
    """

    column_default_sort: ClassVar[Union[MODEL_ATTR, Tuple[MODEL_ATTR, bool], list]] = []
    """Default sort column if no sorting is applied.

    ???+ example
        ```python
        class UserAdmin(ModelView, model=User):
            column_default_sort = "email"
        ```

    You can use tuple to control ascending descending order. In following example, items
    will be sorted in descending order:

    ???+ example
        ```python
        class UserAdmin(ModelView, model=User):
            column_default_sort = ("email", True)
        ```

    If you want to sort by more than one column, you can pass a list of tuples

    ???+ example
        ```python
        class UserAdmin(ModelView, model=User):
            column_default_sort = [("email", True), ("name", False)]
        ```
    """

    # Details page
    column_details_list: ClassVar[Union[str, Sequence[MODEL_ATTR]]] = []
    """List of columns to display in `Detail` page.
    Columns can either be string names or SQLAlchemy columns.

    ???+ note
        By default all columns of Model are displayed.

    ???+ example
        ```python
        class UserAdmin(ModelView, model=User):
            column_details_list = [User.id, User.name, User.mail]
        ```
    """

    column_details_exclude_list: ClassVar[Sequence[MODEL_ATTR]] = []
    """List of columns to exclude from displaying in `Detail` page.
    Columns can either be string names or SQLAlchemy columns.

    ???+ example
        ```python
        class UserAdmin(ModelView, model=User):
            column_details_exclude_list = [User.mail]
        ```
    """

    column_formatters_detail: ClassVar[
        Dict[MODEL_ATTR, Callable[[type, Column], Any]]
    ] = {}
    """Dictionary of details view column formatters.
    Columns can either be string names or SQLAlchemy columns.

    ???+ example
        ```python
        class UserAdmin(ModelView, model=User):
            column_formatters_detail = {User.name: lambda m, a: m.name[:10]}
        ```

    The format function has the prototype:
    ???+ formatter
        ```python
        def formatter(model, attribute):
            # `model` is model instance
            # `attribute` is a Union[ColumnProperty, RelationshipProperty]
            pass
        ```
    """

    save_as: ClassVar[bool] = False
    """Set `save_as` to enable a "save as new" feature on admin change forms.

    Normally, objects have three save options:
    ``Save`, `Save and continue editing` and `Save and add another`.

    If save_as is True, `Save and add another` will be replaced
    by a `Save as new` button
    that creates a new object (with a new ID)
    rather than updating the existing object.

    By default, `save_as` is set to `False`.
    """

    save_as_continue: ClassVar[bool] = True
    """When `save_as=True`, the default redirect after saving the new object
    is to the edit view for that object.
    If you set `save_as_continue=False`, the redirect will be to the list view.

    By default, `save_as_continue` is set to `True`.
    """

    # Templates
    list_template: ClassVar[str] = "sqladmin/list.html"
    """List view template. Default is `sqladmin/list.html`."""

    create_template: ClassVar[str] = "sqladmin/create.html"
    """Create view template. Default is `sqladmin/create.html`."""

    details_template: ClassVar[str] = "sqladmin/details.html"
    """Details view template. Default is `sqladmin/details.html`."""

    edit_template: ClassVar[str] = "sqladmin/edit.html"
    """Edit view template. Default is `sqladmin/edit.html`."""

    # Template configuration
    show_compact_lists: ClassVar[bool] = True
    """Show compact lists. Default is `True`. 
    If False, when showing lists of objects, each object will be \
    displayed in a separate line."""

    # Export
    column_export_list: ClassVar[List[MODEL_ATTR]] = []
    """List of columns to include when exporting.
    Columns can either be string names or SQLAlchemy columns.

    ???+ example
        ```python
        class UserAdmin(ModelView, model=User):
            column_export_list = [User.id, User.name]
        ```
    """

    column_export_exclude_list: ClassVar[List[MODEL_ATTR]] = []
    """List of columns to exclude when exporting.
    Columns can either be string names or SQLAlchemy columns.

    ???+ example
        ```python
        class UserAdmin(ModelView, model=User):
            column_export_exclude_list = [User.id, User.name]
        ```
    """

    export_types: ClassVar[List[str]] = ["csv", "json"]
    """A list of available export filetypes.
    Currently only `csv` is supported.
    """

    export_max_rows: ClassVar[int] = 0
    """Maximum number of rows allowed for export.
    Unlimited by default.
    """

    use_pretty_export: ClassVar[bool] = False
    """
    Enable export of CSV files using column labels and column formatters.

    If set to True, the export will apply column labels and formatting logic 
    used in the list template.
    Otherwise, raw database values and field names will be used.

    You can override cell formatting per column by implementing `custom_export_cell`.
    """

    # Form
    form: ClassVar[Optional[Type[Form]]] = None
    """Form class.
    Override if you want to use custom form for your model.
    Will completely disable form scaffolding functionality.

    ???+ example
        ```python
        class MyForm(Form):
            name = StringField('Name')

        class MyModelView(ModelView, model=User):
            form = MyForm
        ```
    """

    form_base_class: ClassVar[Type[Form]] = Form
    """Base form class.
    Will be used by form scaffolding function when creating model form.
    Useful if you want to have custom constructor or override some fields.

    ???+ example
        ```python
        class MyBaseForm(Form):
            def do_something(self):
                pass

        class MyModelView(ModelView, model=User):
            form_base_class = MyBaseForm
        ```
    """

    form_args: ClassVar[Dict[str, Dict[str, Any]]] = {}
    """Dictionary of form field arguments.
    Refer to WTForms documentation for list of possible options.

    ???+ example
        ```python
        from wtforms.validators import DataRequired

        class MyModelView(ModelView, model=User):
            form_args = dict(
                name=dict(label="User Name", validators=[DataRequired()])
            )
        ```
    """

    form_widget_args: ClassVar[Dict[str, Dict[str, Any]]] = {}
    """Dictionary of form widget rendering arguments.
    Use this to customize how widget is rendered without using custom template.

    ???+ example
        ```python
        class UserAdmin(ModelView, model=User):
            form_widget_args = {
                "email": {
                    "readonly": True,
                },
            }
        ```
    """

    form_columns: ClassVar[Sequence[MODEL_ATTR]] = []
    """List of columns to include in the form.
    Columns can either be string names or SQLAlchemy columns.

    ???+ note
        By default all columns of Model are included in the form.

    ???+ example
        ```python
        class UserAdmin(ModelView, model=User):
            form_columns = [User.name, User.mail]
        ```
    """

    form_excluded_columns: ClassVar[Sequence[MODEL_ATTR]] = []
    """List of columns to exclude from the form.
    Columns can either be string names or SQLAlchemy columns.

    ???+ example
        ```python
        class UserAdmin(ModelView, model=User):
            form_excluded_columns = [User.id]
        ```
    """

    form_overrides: ClassVar[Dict[str, Type[Field]]] = {}
    """Dictionary of form column overrides.

    ???+ example
        ```python
        class UserAdmin(ModelView, model=User):
            form_overrides = dict(name=wtf.FileField)
        ```
    """

    form_include_pk: ClassVar[bool] = False
    """Control if form should include primary key columns or not.

    ???+ example
        ```python
        class UserAdmin(ModelView, model=User):
            form_include_pk = True
        ```
    """

    form_ajax_refs: ClassVar[Dict[str, dict]] = {}
    """Use Ajax for foreign key model loading.
    Should contain dictionary, where key is field name and
    value is a dictionary which configures Ajax lookups.

    ???+example
        ```python
        class UserAdmin(ModelAdmin, model=User):
            form_ajax_refs = {
                'address': {
                    'fields': ('street', 'zip_code'),
                    'order_by': ('id',),
                }
            }
        ```
    """

    form_converter: ClassVar[Type[ModelConverterBase]] = ModelConverter
    """Custom form converter class.
    Useful if you want to add custom form conversion in addition to the defaults.

    ???+ example
        ```python
        class PhoneNumberConverter(ModelConverter):
            pass

        class UserAdmin(ModelAdmin, model=User):
            form_converter = PhoneNumberConverter
        ```
    """

    form_rules: ClassVar[list[str]] = []
    """List of rendering rules for model creation and edit form.
    This property changes default form rendering behavior and to rearrange
    order of rendered fields, add some text between fields, group them, etc.
    If not set, will use default Flask-Admin form rendering logic.

    ???+ example
        ```python
        class UserAdmin(ModelAdmin, model=User):
            form_rules = [
                "first_name",
                "last_name",
            ]
        ```
    """

    form_create_rules: ClassVar[list[str]] = []
    """Customized rules for the create form. Cannot be specified with `form_rules`."""

    form_edit_rules: ClassVar[list[str]] = []
    """Customized rules for the edit form. Cannot be specified with `form_rules`."""

    # General options
    column_labels: ClassVar[Dict[MODEL_ATTR, str]] = {}
    """A mapping of column labels, used to map column names to new names.
    Dictionary keys can be string names or SQLAlchemy columns with string values.

    ???+ example
        ```python
        class UserAdmin(ModelView, model=User):
            column_labels = {User.mail: "Email"}
        ```
    """

    column_type_formatters: ClassVar[Dict[Type, Callable]] = BASE_FORMATTERS
    """Dictionary of value type formatters to be used in the list view.

    By default, two types are formatted:

        - None will be displayed as an empty string
        - bool will be displayed as a checkmark if it is True otherwise as an X.

    If you don't like the default behavior and don't want any type formatters applied,
    just override this property with an empty dictionary:

    ???+ example
        ```python
        class UserAdmin(ModelView, model=User):
            column_type_formatters = dict()
        ```
    """

    def __init__(self) -> None:
        self._mapper = inspect(self.model)
        self._prop_names = [attr.key for attr in self._mapper.attrs]
        self._relations = [
            getattr(self.model, relation.key) for relation in self._mapper.relationships
        ]
        self._relation_names = [relation.key for relation in self._mapper.relationships]

        self._column_labels = self._build_column_pairs(self.column_labels)
        self._column_labels_value_by_key = {
            v: k for k, v in self._column_labels.items()
        }

        self._list_prop_names = self.get_list_columns()
        self._list_relation_names = [
            name for name in self._list_prop_names if name in self._relation_names
        ]
        self._list_relations = [
            getattr(self.model, name) for name in self._list_relation_names
        ]

        self._details_prop_names = self.get_details_columns()
        self._details_relation_names = [
            name for name in self._details_prop_names if name in self._relation_names
        ]
        self._details_relations = [
            getattr(self.model, name) for name in self._details_relation_names
        ]

        self._list_formatters = self._build_column_pairs(self.column_formatters)
        self._detail_formatters = self._build_column_pairs(
            self.column_formatters_detail
        )

        self._form_prop_names = self.get_form_columns()
        self._form_relation_names = [
            name for name in self._form_prop_names if name in self._relation_names
        ]
        self._form_relations = [
            getattr(self.model, name) for name in self._form_relation_names
        ]

        self._export_prop_names = self.get_export_columns()

        self._search_fields = [
            self._get_prop_name(attr) for attr in self.column_searchable_list
        ]
        self._sort_fields = [
            self._get_prop_name(attr) for attr in self.column_sortable_list
        ]

        self._form_ajax_refs = {}
        for name, options in self.form_ajax_refs.items():
            self._form_ajax_refs[name] = create_ajax_loader(
                model_admin=self, name=name, options=options
            )

        self._refresh_form_rules_cache()

        self._custom_actions_in_list: Dict[str, str] = {}
        self._custom_actions_in_detail: Dict[str, str] = {}
        self._custom_actions_confirmation: Dict[str, str] = {}

    def _run_arbitrary_query_sync(self, stmt: ClauseElement) -> Any:
        with self.session_maker(expire_on_commit=False) as session:
            result = session.execute(stmt)
            return result.all()

    async def _run_arbitrary_query(self, stmt: ClauseElement) -> Any:
        if self.is_async:
            async with self.session_maker(expire_on_commit=False) as session:
                result = await session.execute(stmt)
                return result.all()
        else:
            return self._run_arbitrary_query_sync(stmt)

    def _run_query_sync(self, stmt: ClauseElement) -> Any:
        with self.session_maker(expire_on_commit=False) as session:
            result = session.execute(stmt)
            return result.scalars().unique().all()

    async def _run_query(self, stmt: ClauseElement) -> Any:
        if self.is_async:
            async with self.session_maker(expire_on_commit=False) as session:
                result = await session.execute(stmt)
                return result.scalars().unique().all()
        else:
            return await anyio.to_thread.run_sync(self._run_query_sync, stmt)

    def _url_for_delete(self, request: Request, obj: Any) -> str:
        pk = get_object_identifier(obj)
        query_params = urlencode({"pks": pk})
        url = request.url_for(
            "admin:delete", identity=slugify_class_name(obj.__class__.__name__)
        )
        return str(url) + "?" + query_params

    def _url_for_details_with_prop(self, request: Request, obj: Any, prop: str) -> URL:
        target = getattr(obj, prop, None)
        if target is None:
            return URL()
        return self._build_url_for("admin:details", request, target)

    def _url_for_action(self, request: Request, action_name: str) -> str:
        return str(request.url_for(f"admin:action-{self.identity}-{action_name}"))

    def _build_url_for(self, name: str, request: Request, obj: Any) -> URL:
        return request.url_for(
            name,
            identity=slugify_class_name(obj.__class__.__name__),
            pk=get_object_identifier(obj),
        )

    def _get_prop_name(self, prop: MODEL_ATTR) -> str:
        return prop if isinstance(prop, str) else prop.key

    def _get_default_sort(self) -> List[Tuple[str, bool]]:
        if self.column_default_sort:
            if isinstance(self.column_default_sort, list):
                return self.column_default_sort
            if isinstance(self.column_default_sort, tuple):
                return [self.column_default_sort]

            return [(self.column_default_sort, False)]

        return [(pk.name, False) for pk in self.pk_columns]

    def _default_formatter(self, value: Any) -> Any:
        if type(value) in self.column_type_formatters:
            formatter = self.column_type_formatters[type(value)]
            return formatter(value)

        return value

    def validate_page_number(self, number: Union[str, None], default: int) -> int:
        if not number:
            return default

        try:
            return int(number)
        except ValueError as exc:
            raise HTTPException(
                status_code=400, detail="Invalid page or pageSize parameter"
            ) from exc

    async def count(self, request: Request, stmt: Optional[Select] = None) -> int:
        if stmt is None:
            stmt = self.count_query(request)
        rows = await self._run_query(stmt)
        return rows[0]

    async def list(self, request: Request) -> Pagination:
        page = self.validate_page_number(request.query_params.get("page"), 1)
        page_size = self.validate_page_number(request.query_params.get("pageSize"), 0)
        page_size = min(page_size or self.page_size, max(self.page_size_options))
        search = request.query_params.get("search", None)

        stmt = self.list_query(request)
        for relation in self._list_relations:
            stmt = stmt.options(selectinload(relation))

        for filter_ in self.get_filters():
            filter_param_name = filter_.parameter_name
            filter_value = request.query_params.get(filter_param_name)

            if filter_value:
                if hasattr(filter_, "has_operator") and filter_.has_operator:
                    # Use operation-based filtering
                    operation_filter = typing_cast(OperationColumnFilter, filter_)
                    operation_param = request.query_params.get(
                        f"{filter_param_name}_op"
                    )
                    if operation_param:
                        stmt = await operation_filter.get_filtered_query(
                            stmt, operation_param, filter_value, self.model
                        )
                else:
                    # Use simple filtering for filters without operators
                    simple_filter = typing_cast(SimpleColumnFilter, filter_)
                    stmt = await simple_filter.get_filtered_query(
                        stmt, filter_value, self.model
                    )

        stmt = self.sort_query(stmt, request)

        if search:
            stmt = self.search_query(stmt=stmt, term=search)

        count = await self.count(
<<<<<<< HEAD
            request,
            select(
                func.count()  # pylint: disable=not-callable
            ).select_from(stmt),
        )
=======
            request, select(func.count()).select_from(stmt.subquery())
        )

>>>>>>> eb961701
        stmt = stmt.limit(page_size).offset((page - 1) * page_size)
        rows = await self._run_query(stmt)

        pagination = Pagination(
            rows=rows,
            page=page,
            page_size=page_size,
            count=count,
        )

        return pagination

    async def get_model_objects(
        self, request: Request, limit: Union[int, None] = 0
    ) -> List[Any]:
        # For unlimited rows this should pass None
        limit = None if limit == 0 else limit
        stmt = self.list_query(request).limit(limit)

        for relation in self._list_relations:
            stmt = stmt.options(selectinload(relation))

        rows = await self._run_query(stmt)
        return rows

    async def _get_object_by_pk(self, stmt: Select) -> Any:
        rows = await self._run_query(stmt)
        return rows[0] if rows else None

    async def get_object_for_details(self, request: Request) -> Any:
        stmt = self.details_query(request)
        return await self._get_object_by_pk(stmt)

    async def get_object_for_edit(self, request: Request) -> Any:
        stmt = self.form_edit_query(request)
        return await self._get_object_by_pk(stmt)

    async def get_object_for_delete(self, value: Any) -> Any:
        stmt = self._stmt_by_identifier(value)
        return await self._get_object_by_pk(stmt)

    def _stmt_by_identifier(self, identifier: str) -> Select:
        stmt = select(self.model)
        pks = get_primary_keys(self.model)
        values = object_identifier_values(identifier, self.model)
        conditions = [pk == value for (pk, value) in zip(pks, values)]

        return stmt.where(*conditions)

    async def get_prop_value(self, obj: Any, prop: str) -> Any:
        for part in prop.split("."):
            try:
                obj = getattr(obj, part, None)
            except DetachedInstanceError:
                obj = await self._lazyload_prop(obj, part)

        if obj and isinstance(obj, Enum):
            obj = obj.name

        return obj

    async def _lazyload_prop(self, obj: Any, prop: str) -> Any:
        if self.is_async:
            async with self.session_maker() as session:
                session.add(obj)
                return await session.run_sync(lambda sess: getattr(obj, prop))
        else:
            with self.session_maker() as session:
                session.add(obj)
                return await anyio.to_thread.run_sync(lambda: getattr(obj, prop))

    async def get_list_value(self, obj: Any, prop: str) -> Tuple[Any, Any]:
        """Get tuple of (value, formatted_value) for the list view."""

        value = await self.get_prop_value(obj, prop)
        formatter = self._list_formatters.get(prop)
        formatted_value = (
            formatter(obj, prop) if formatter else self._default_formatter(value)
        )
        return value, formatted_value

    async def get_detail_value(self, obj: Any, prop: str) -> Tuple[Any, Any]:
        """Get tuple of (value, formatted_value) for the detail view."""

        value = await self.get_prop_value(obj, prop)
        formatter = self._detail_formatters.get(prop)
        formatted_value = (
            formatter(obj, prop) if formatter else self._default_formatter(value)
        )
        return value, formatted_value

    def _build_column_list(
        self,
        defaults: List[str],
        include: Optional[Union[str, Sequence[MODEL_ATTR]]] = None,
        exclude: Optional[Union[str, Sequence[MODEL_ATTR]]] = None,
    ) -> List[str]:
        """This function generalizes constructing a list of columns
        for any sequence of inclusions or exclusions.
        """
        if include == "__all__":
            return self._prop_names

        if include:
            return [self._get_prop_name(item) for item in include]

        if exclude:
            exclude = [self._get_prop_name(item) for item in exclude]
            return [prop for prop in self._prop_names if prop not in exclude]

        return defaults

    def get_list_columns(self) -> List[str]:
        """Get list of properties to display in List page."""

        column_list = getattr(self, "column_list", None)
        column_exclude_list = getattr(self, "column_exclude_list", None)

        return self._build_column_list(
            include=column_list,
            exclude=column_exclude_list,
            defaults=[pk.name for pk in self.pk_columns],
        )

    def get_details_columns(self) -> List[str]:
        """Get list of properties to display in Detail page."""

        column_details_list = getattr(self, "column_details_list", None)
        column_details_exclude_list = getattr(self, "column_details_exclude_list", None)

        return self._build_column_list(
            include=column_details_list,
            exclude=column_details_exclude_list,
            defaults=self._prop_names,
        )

    def get_form_columns(self) -> List[str]:
        """Get list of properties to display in the form."""

        form_columns = getattr(self, "form_columns", None)
        form_excluded_columns = getattr(self, "form_excluded_columns", None)

        return self._build_column_list(
            include=form_columns,
            exclude=form_excluded_columns,
            defaults=self._prop_names,
        )

    def get_export_columns(self) -> List[str]:
        """Get list of properties to export."""

        columns = getattr(self, "column_export_list", None)
        excluded_columns = getattr(self, "column_export_exclude_list", None)

        return self._build_column_list(
            include=columns,
            exclude=excluded_columns,
            defaults=self._list_prop_names,
        )

    def get_filters(self) -> List[ColumnFilter]:
        """Get list of filters."""

        filters = getattr(self, "column_filters", None)
        if not filters:
            return []

        return filters

    async def on_model_change(
        self, data: dict, model: Any, is_created: bool, request: Request
    ) -> None:
        """Perform some actions before a model is created or updated.
        By default does nothing.
        """

    async def after_model_change(
        self, data: dict, model: Any, is_created: bool, request: Request
    ) -> None:
        """Perform some actions after a model was created
        or updated and committed to the database.
        By default does nothing.
        """

    def _build_column_pairs(
        self,
        pair: Dict[Any, Any],
    ) -> Dict[str, Any]:
        pairs = {}
        for label, value in pair.items():
            pairs[self._get_prop_name(label)] = value
        return pairs

    async def delete_model(self, request: Request, pk: Any) -> None:
        await Query(self).delete(pk, request)

    async def insert_model(self, request: Request, data: dict) -> Any:
        return await Query(self).insert(data, request)

    async def update_model(self, request: Request, pk: str, data: dict) -> Any:
        return await Query(self).update(pk, data, request)

    async def on_model_delete(self, model: Any, request: Request) -> None:
        """Perform some actions before a model is deleted.
        By default does nothing.
        """

    async def after_model_delete(self, model: Any, request: Request) -> None:
        """Perform some actions after a model is deleted.
        By default do nothing.
        """

    async def scaffold_form(self, rules: List[str] | None = None) -> Type[Form]:
        if self.form is not None:
            return self.form

        form = await get_model_form(
            model=self.model,
            session_maker=self.session_maker,  # type: ignore[arg-type]
            only=self._form_prop_names,
            column_labels=self._column_labels,
            form_args=self.form_args,
            form_widget_args=self.form_widget_args,
            form_class=self.form_base_class,
            form_overrides=self.form_overrides,
            form_ajax_refs=self._form_ajax_refs,
            form_include_pk=self.form_include_pk,
            form_converter=self.form_converter,
        )

        if rules:
            self._validate_form_class(rules, form)

        return form

    def search_placeholder(self) -> str:
        """Return search placeholder text.

        ???+ example
            ```python
            class UserAdmin(ModelView, model=User):
                column_labels = dict(name="Name", email="Email")
                column_searchable_list = [User.name, User.email]

            # placeholder is: "Name, Email"
            ```
        """

        field_names = [
            self._column_labels.get(field, field) for field in self._search_fields
        ]
        return ", ".join(field_names)

    def search_query(self, stmt: Select, term: str) -> Select:
        """Specify the search query given the SQLAlchemy statement
        and term to search for.
        It can be used for doing more complex queries like JSON objects. For example:

        ```py
        return stmt.filter(MyModel.name == term)
        ```
        """

        expressions = []
        for field in self._search_fields:
            model = self.model
            parts = field.split(".")
            for part in parts[:-1]:
                model = getattr(model, part).mapper.class_
                stmt = stmt.join(model)

            field = getattr(model, parts[-1])
            expressions.append(cast(field, String).ilike(f"%{term}%"))

        return stmt.filter(or_(*expressions))

    def list_query(self, request: Request) -> Select:  # pylint: disable=unused-argument
        """
        The SQLAlchemy select expression used for the list page which can be customized.
        By default it will select all objects without any filters.
        """

        return select(self.model)

    def details_query(self, request: Request) -> Select:
        """
        The SQLAlchemy select expression used for the details page which can be
        customized. By default it will select all objects without any filters.
        """

        return self.form_edit_query(request)

    def edit_form_query(self, request: Request) -> Select:
        msg = (
            "Overriding 'edit_form_query' is deprecated. Use 'form_edit_query' instead."
        )
        warnings.warn(msg, DeprecationWarning, stacklevel=2)
        return self.form_edit_query(request)

    def form_edit_query(self, request: Request) -> Select:
        """
        The SQLAlchemy select expression used for the edit form page which can be
        customized. By default it will select the object by primary key(s) without any
        additional filters.
        """

        stmt = self._stmt_by_identifier(request.path_params["pk"])
        for relation in self._form_relations:
            stmt = stmt.options(selectinload(relation))
        return stmt

    def count_query(self, request: Request) -> Select:  # pylint: disable=unused-argument
        """
        The SQLAlchemy select expression used for the count query
        which can be customized.
        By default it will select all objects without any filters.
        """

        return select(func.count(self.pk_columns[0]))  # pylint: disable=not-callable

    def sort_query(self, stmt: Select, request: Request) -> Select:
        """
        A method that is called every time the fields are sorted
        and that can be customized.
        By default, sorting takes place by default fields.

        The 'sortBy' and 'sort' query parameters are available in this request context.
        """
        sort_by = request.query_params.get("sortBy", None)
        sort = request.query_params.get("sort", "asc")

        if sort_by:
            sort_fields = [(sort_by, sort == "desc")]
        else:
            sort_fields = self._get_default_sort()

        for sort_field, is_desc in sort_fields:
            model = self.model

            parts = self._get_prop_name(sort_field).split(".")
            for part in parts[:-1]:
                model = getattr(model, part).mapper.class_
                stmt = stmt.join(model)

            if is_desc:
                stmt = stmt.order_by(desc(getattr(model, parts[-1])))
            else:
                stmt = stmt.order_by(asc(getattr(model, parts[-1])))

        return stmt

    def get_export_name(self, export_type: str) -> str:
        """The file name when exporting."""

        return f"{self.name}_{time.strftime('%Y-%m-%d_%H-%M-%S')}.{export_type}"

    async def export_data(
        self,
        data: List[Any],
        export_type: str = "csv",
    ) -> StreamingResponse:
        if export_type == "csv":
            export_method = (
                PrettyExport.pretty_export_csv(self, data)
                if self.use_pretty_export
                else self._export_csv(data)
            )
            return await export_method

        if export_type == "json":
            return await self._export_json(data)

        raise NotImplementedError("Only export_type='csv' or 'json' is implemented.")

    async def _export_csv(
        self,
        data: List[Any],
    ) -> StreamingResponse:
        async def generate(writer: Writer) -> AsyncGenerator[Any, None]:
            # Append the column titles at the beginning
            yield writer.writerow(self._export_prop_names)

            for row in data:
                vals = [
                    str(await self.get_prop_value(row, name))
                    for name in self._export_prop_names
                ]
                yield writer.writerow(vals)

        # `get_export_name` can be subclassed.
        # So we want to keep the filename secure outside that method.
        filename = secure_filename(self.get_export_name(export_type="csv"))

        return StreamingResponse(
            content=stream_to_csv(generate),
            media_type="text/csv; charset=utf-8",
            headers={"Content-Disposition": f"attachment;filename={filename}"},
        )

    async def _export_json(
        self,
        data: List[Any],
    ) -> StreamingResponse:
        async def generate() -> AsyncGenerator[str, None]:
            yield "["
            len_data = len(data)
            last_idx = len_data - 1
            separator = "," if len_data > 1 else ""

            for idx, row in enumerate(data):
                row_dict = {
                    name: str(await self.get_prop_value(row, name))
                    for name in self._export_prop_names
                }
                yield json.dumps(row_dict, ensure_ascii=False) + (
                    separator if idx < last_idx else ""
                )

            yield "]"

        filename = secure_filename(self.get_export_name(export_type="json"))
        return StreamingResponse(
            content=generate(),
            media_type="application/json",
            headers={"Content-Disposition": f"attachment;filename={filename}"},
        )

    async def custom_export_cell(  # pylint: disable=unused-argument
        self,
        row: Any,
        name: str,
        value: Any,
    ) -> Optional[str]:
        """
        Override to provide custom formatting for a specific cell in pretty export.

        Return a string to override the default formatting for the given field,
        or return None to fall back to `base_export_cell`.

        Only used when `use_pretty_export = True`.
        """
        return None

    def _refresh_form_rules_cache(self) -> None:
        if self.form_rules:
            self._form_create_rules = self.form_rules
            self._form_edit_rules = self.form_rules
        else:
            self._form_create_rules = self.form_create_rules
            self._form_edit_rules = self.form_edit_rules

    def _validate_form_class(self, ruleset: List[Any], form_class: Type[Form]) -> None:
        form_fields = []
        for name, obj in form_class.__dict__.items():
            if isinstance(obj, UnboundField):
                form_fields.append(name)

        missing_fields = []
        if ruleset:
            for field_name in form_fields:
                if field_name not in ruleset:
                    missing_fields.append(field_name)

        for field_name in missing_fields:
            delattr(form_class, field_name)<|MERGE_RESOLUTION|>--- conflicted
+++ resolved
@@ -1,5 +1,3 @@
-# pylint: disable=too-many-lines
-
 from __future__ import annotations
 
 import json
@@ -125,7 +123,7 @@
 
 
 class BaseModelView:
-    def is_visible(self, request: Request) -> bool:  # pylint: disable=unused-argument
+    def is_visible(self, request: Request) -> bool:
         """Override this method if you want dynamically
         hide or show administrative views from SQLAdmin menu structure
         By default, item is visible in menu.
@@ -133,7 +131,7 @@
         """
         return True
 
-    def is_accessible(self, request: Request) -> bool:  # pylint: disable=unused-argument
+    def is_accessible(self, request: Request) -> bool:
         """Override this method to add permission checks.
         SQLAdmin does not make any assumptions about the authentication system
         used in your application, so it is up to you to implement it.
@@ -887,17 +885,9 @@
             stmt = self.search_query(stmt=stmt, term=search)
 
         count = await self.count(
-<<<<<<< HEAD
-            request,
-            select(
-                func.count()  # pylint: disable=not-callable
-            ).select_from(stmt),
-        )
-=======
             request, select(func.count()).select_from(stmt.subquery())
         )
 
->>>>>>> eb961701
         stmt = stmt.limit(page_size).offset((page - 1) * page_size)
         rows = await self._run_query(stmt)
 
@@ -1174,7 +1164,7 @@
 
         return stmt.filter(or_(*expressions))
 
-    def list_query(self, request: Request) -> Select:  # pylint: disable=unused-argument
+    def list_query(self, request: Request) -> Select:
         """
         The SQLAlchemy select expression used for the list page which can be customized.
         By default it will select all objects without any filters.
@@ -1209,14 +1199,14 @@
             stmt = stmt.options(selectinload(relation))
         return stmt
 
-    def count_query(self, request: Request) -> Select:  # pylint: disable=unused-argument
+    def count_query(self, request: Request) -> Select:
         """
         The SQLAlchemy select expression used for the count query
         which can be customized.
         By default it will select all objects without any filters.
         """
 
-        return select(func.count(self.pk_columns[0]))  # pylint: disable=not-callable
+        return select(func.count(self.pk_columns[0]))
 
     def sort_query(self, stmt: Select, request: Request) -> Select:
         """
@@ -1325,7 +1315,7 @@
             headers={"Content-Disposition": f"attachment;filename={filename}"},
         )
 
-    async def custom_export_cell(  # pylint: disable=unused-argument
+    async def custom_export_cell(
         self,
         row: Any,
         name: str,
