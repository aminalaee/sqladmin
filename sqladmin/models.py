--- conflicted
+++ resolved
@@ -246,31 +246,30 @@
         ```
     """
 
-<<<<<<< HEAD
-    async def _run_query(self, query, commit: bool = False) -> Any:
+    # Templates
+    list_template: ClassVar[str] = "list.html"
+    """Default list view template"""
+
+    create_template: ClassVar[str] = "create.html"
+    """Default create template"""
+
+    details_template: ClassVar[str] = "details.html"
+    """Default details view template"""
+
+    async def _run_query(self, query, requires_commit: bool = False) -> Any:
         if self.async_engine:
             async with self.sessionmaker(expire_on_commit=False) as session:
                 result = await session.execute(query)
-                if not commit:
-                    return result.scalars().all()
-                session.commit()
+                if requires_commit:
+                    await session.commit()
+                return result.scalars().all()
         else:
             with self.sessionmaker(expire_on_commit=False) as session:
                 result = await anyio.to_thread.run_sync(session.execute, query)
-                if not commit:
-                    return result.scalars().all()
-                session.commit()
-=======
-    # Templates
-    list_template: ClassVar[str] = "list.html"
-    """Default list view template"""
-
-    create_template: ClassVar[str] = "create.html"
-    """Default create template"""
-
-    details_template: ClassVar[str] = "details.html"
-    """Default details view template"""
->>>>>>> 3fc9993a
+                if requires_commit:
+                    session.commit()
+                return result.scalars().all()
+                
 
     async def count(self) -> int:
         query = select(func.count(self.pk_column))
