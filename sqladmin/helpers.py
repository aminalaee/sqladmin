import csv
import os
import re
import unicodedata
from abc import ABC, abstractmethod
from typing import Any, Callable, Generator, List, TypeVar, Union

from sqlalchemy import Column, inspect

from sqladmin.types import _MODEL_ATTR_TYPE

from sqlalchemy.ext.associationproxy import ASSOCIATION_PROXY
from sqlalchemy.inspection import inspect

T = TypeVar("T")


_filename_ascii_strip_re = re.compile(r"[^A-Za-z0-9_.-]")
_windows_device_files = (
    "CON",
    "AUX",
    "COM1",
    "COM2",
    "COM3",
    "COM4",
    "LPT1",
    "LPT2",
    "LPT3",
    "PRN",
    "NUL",
)


def as_str(s: Union[str, bytes]) -> str:
    if isinstance(s, bytes):
        return s.decode("utf-8")

    return str(s)


def prettify_class_name(name: str) -> str:
    return re.sub(r"(?<=.)([A-Z])", r" \1", name)


def slugify_class_name(name: str) -> str:
    dashed = re.sub("(.)([A-Z][a-z]+)", r"\1-\2", name)
    return re.sub("([a-z0-9])([A-Z])", r"\1-\2", dashed).lower()


def secure_filename(filename: str) -> str:
    """Ported from Werkzeug.

    Pass it a filename and it will return a secure version of it. This
    filename can then safely be stored on a regular file system and passed
    to :func:`os.path.join`. The filename returned is an ASCII only string
    for maximum portability.
    On windows systems the function also makes sure that the file is not
    named after one of the special device files.
    """
    filename = unicodedata.normalize("NFKD", filename)
    filename = filename.encode("ascii", "ignore").decode("ascii")

    for sep in os.path.sep, os.path.altsep:
        if sep:
            filename = filename.replace(sep, " ")
    filename = str(_filename_ascii_strip_re.sub("", "_".join(filename.split()))).strip(
        "._"
    )

    # on nt a couple of special files are present in each folder.  We
    # have to ensure that the target file is not such a filename.  In
    # this case we prepend an underline
    if (
        os.name == "nt"
        and filename
        and filename.split(".")[0].upper() in _windows_device_files
    ):
        filename = f"_{filename}"  # pragma: no cover

    return filename


class Writer(ABC):
    """https://docs.python.org/3/library/csv.html#writer-objects"""

    @abstractmethod
    def writerow(self, row: List[str]) -> None:
        pass  # pragma: no cover

    @abstractmethod
    def writerows(self, rows: List[List[str]]) -> None:
        pass  # pragma: no cover

    @property
    @abstractmethod
    def dialect(self) -> csv.Dialect:
        pass  # pragma: no cover


class _PseudoBuffer:
    """An object that implements just the write method of the file-like
    interface.
    """

    def write(self, value: T) -> T:
        return value


def stream_to_csv(
    callback: Callable[[Writer], Generator[T, None, None]]
) -> Generator[T, None, None]:
    """Function that takes a callable (that yields from a CSV Writer), and
    provides it a writer that streams the output directly instead of
    storing it in a buffer. The direct output stream is intended to go
    inside a `starlette.responses.StreamingResponse`.

    Loosely adapted from here:

    https://docs.djangoproject.com/en/1.8/howto/outputting-csv/
    """
    writer = csv.writer(_PseudoBuffer())
<<<<<<< HEAD
    return callback(writer)


def has_multiple_pks(model: type) -> bool:
    mapper = inspect(model)
    return len(mapper.primary_key) > 1


def get_primary_key(model: type):
    """Return primary key name from a model.
    If the primary key consists of multiple columns, return the corresponding tuple
    """
    pks = inspect(model).primary_key
    if len(pks) == 1:
        return pks[0]
    elif len(pks) > 1:
        return tuple(pks)
    else:
        return None


def is_association_proxy(attr) -> bool:
    if hasattr(attr, "parent"):
        attr = attr.parent
    return hasattr(attr, "extension_type") and attr.extension_type == ASSOCIATION_PROXY


def is_relationship(attr) -> bool:
    return hasattr(attr, "property") and hasattr(attr.property, "direction")
=======
    return callback(writer)  # type: ignore


def get_primary_key(model: type) -> Column:
    pks = inspect(model).mapper.primary_key
    assert len(pks) == 1, "Multiple Primary Keys not supported."
    return pks[0]


def get_relationships(model: Any) -> List[_MODEL_ATTR_TYPE]:
    return list(inspect(model).relationships)


def get_attributes(model: Any) -> List[_MODEL_ATTR_TYPE]:
    return list(inspect(model).attrs)
>>>>>>> a81ecacf
<|MERGE_RESOLUTION|>--- conflicted
+++ resolved
@@ -6,11 +6,9 @@
 from typing import Any, Callable, Generator, List, TypeVar, Union
 
 from sqlalchemy import Column, inspect
+from sqlalchemy.ext.associationproxy import ASSOCIATION_PROXY
 
 from sqladmin.types import _MODEL_ATTR_TYPE
-
-from sqlalchemy.ext.associationproxy import ASSOCIATION_PROXY
-from sqlalchemy.inspection import inspect
 
 T = TypeVar("T")
 
@@ -119,37 +117,6 @@
     https://docs.djangoproject.com/en/1.8/howto/outputting-csv/
     """
     writer = csv.writer(_PseudoBuffer())
-<<<<<<< HEAD
-    return callback(writer)
-
-
-def has_multiple_pks(model: type) -> bool:
-    mapper = inspect(model)
-    return len(mapper.primary_key) > 1
-
-
-def get_primary_key(model: type):
-    """Return primary key name from a model.
-    If the primary key consists of multiple columns, return the corresponding tuple
-    """
-    pks = inspect(model).primary_key
-    if len(pks) == 1:
-        return pks[0]
-    elif len(pks) > 1:
-        return tuple(pks)
-    else:
-        return None
-
-
-def is_association_proxy(attr) -> bool:
-    if hasattr(attr, "parent"):
-        attr = attr.parent
-    return hasattr(attr, "extension_type") and attr.extension_type == ASSOCIATION_PROXY
-
-
-def is_relationship(attr) -> bool:
-    return hasattr(attr, "property") and hasattr(attr.property, "direction")
-=======
     return callback(writer)  # type: ignore
 
 
@@ -165,4 +132,13 @@
 
 def get_attributes(model: Any) -> List[_MODEL_ATTR_TYPE]:
     return list(inspect(model).attrs)
->>>>>>> a81ecacf
+
+
+def is_association_proxy(attr) -> bool:
+    if hasattr(attr, "parent"):
+        attr = attr.parent
+    return hasattr(attr, "extension_type") and attr.extension_type == ASSOCIATION_PROXY
+
+
+def is_relationship(attr) -> bool:
+    return hasattr(attr, "property") and hasattr(attr.property, "direction")