--- conflicted
+++ resolved
@@ -102,7 +102,6 @@
             current_value = Markup("<p>Currently: {}</p>").format(field.data)
             field.flags.required = False
             return current_value + checkbox + super().__call__(field, **kwargs)
-<<<<<<< HEAD
         else:
             return super().__call__(field, **kwargs)
 
@@ -123,8 +122,4 @@
             '<div class="form-switch d-flex align-items-center h-100">'
             + str(Markup.escape(super().__call__(field, **kwargs)))
             + "</div>"
-        )
-=======
-
-        return super().__call__(field, **kwargs)
->>>>>>> 632e940b
+        )