--- conflicted
+++ resolved
@@ -14,17 +14,9 @@
 from starlette.staticfiles import StaticFiles
 from starlette.templating import Jinja2Templates
 
-<<<<<<< HEAD
-from sqladmin.ajax import QueryAjaxModelLoader
-
-if TYPE_CHECKING:
-    from sqladmin.models import ModelAdmin
-
-=======
 from sqladmin._types import ENGINE_TYPE
 from sqladmin.authentication import AuthenticationBackend, login_required
 from sqladmin.models import BaseView, ModelView
->>>>>>> a7df8eb7
 
 __all__ = [
     "Admin",
@@ -127,16 +119,9 @@
         """
 
         # Set database engine from Admin instance
-<<<<<<< HEAD
-        model.engine = self.engine
-        model.ajax_lookup_url = f"{self.base_url}/{model.identity}/ajax/lookup"
-        model.url_path_for = self.app.url_path_for
-
-        if isinstance(model.engine, Engine):
-            model.sessionmaker = sessionmaker(bind=model.engine, class_=Session)
-            model.async_engine = False
-=======
         view.engine = self.engine
+        view.ajax_lookup_url = f"{self.base_url}/{view.identity}/ajax/lookup"
+        view.url_path_for = self.app.url_path_for
 
         if isinstance(view.engine, Engine):
             view.sessionmaker = sessionmaker(
@@ -146,7 +131,6 @@
                 autocommit=False,
             )
             view.async_engine = False
->>>>>>> a7df8eb7
         else:
             view.sessionmaker = sessionmaker(
                 bind=view.engine,
@@ -315,53 +299,6 @@
                 "error.html", context, status_code=exc.status_code
             )
 
-<<<<<<< HEAD
-        admin = Starlette(
-            routes=[
-                Mount("/statics", app=statics, name="statics"),
-                Route("/", endpoint=self.index, name="index"),
-                Route("/{identity}/list", endpoint=self.list, name="list"),
-                Route(
-                    "/{identity}/details/{pk}", endpoint=self.details, name="details"
-                ),
-                Route(
-                    "/{identity}/delete/{pk}",
-                    endpoint=self.delete,
-                    name="delete",
-                    methods=["DELETE"],
-                ),
-                Route(
-                    "/{identity}/create",
-                    endpoint=self.create,
-                    name="create",
-                    methods=["GET", "POST"],
-                ),
-                Route(
-                    "/{identity}/edit/{pk}",
-                    endpoint=self.edit,
-                    name="edit",
-                    methods=["GET", "POST"],
-                ),
-                Route(
-                    "/{identity}/export/{export_type}",
-                    endpoint=self.export,
-                    name="export",
-                    methods=["GET"],
-                ),
-                Route(
-                    "/{identity}/ajax/lookup",
-                    endpoint=self.ajax_lookup,
-                    name="ajax_lookup",
-                    methods=["GET"],
-                ),
-            ],
-            exception_handlers={HTTPException: http_exception},
-            middleware=middlewares,
-            debug=debug,
-        )
-        self.app.mount(base_url, app=admin, name="admin")
-
-=======
         routes = [
             Mount("/statics", app=statics, name="statics"),
             Route("/", endpoint=self.index, name="index"),
@@ -386,10 +323,10 @@
                 methods=["GET", "POST"],
             ),
             Route(
-                "/{identity}/export/{export_type}",
-                endpoint=self.export,
-                name="export",
-                methods=["GET"],
+                "/{identity}/export/{export_type}", endpoint=self.export, name="export"
+            ),
+            Route(
+                "/{identity}/ajax/lookup", endpoint=self.ajax_lookup, name="ajax_lookup"
             ),
             Route("/login", endpoint=self.login, name="login", methods=["GET", "POST"]),
             Route("/logout", endpoint=self.logout, name="logout", methods=["GET"]),
@@ -401,7 +338,6 @@
         self.app.mount(base_url, app=self.admin, name="admin")
 
     @login_required
->>>>>>> a7df8eb7
     async def index(self, request: Request) -> Response:
         """Index route which can be overridden to create dashboards."""
 
@@ -498,11 +434,7 @@
                 status_code=400,
             )
 
-<<<<<<< HEAD
-        await model_admin.insert_model(form.data)
-=======
         await model_view.insert_model(form.data)
->>>>>>> a7df8eb7
 
         return RedirectResponse(
             request.url_for("admin:list", identity=identity),
@@ -557,31 +489,6 @@
         identity = request.path_params["identity"]
         export_type = request.path_params["export_type"]
 
-<<<<<<< HEAD
-        model_admin = self._find_model_admin(identity)
-        rows = await model_admin.get_model_objects(limit=model_admin.export_max_rows)
-        return model_admin.export_data(rows, export_type=export_type)
-
-    async def ajax_lookup(self, request: Request) -> Response:
-        """Ajax lookup route."""
-
-        identity = request.path_params["identity"]
-        model_admin = self._find_model_admin(identity)
-
-        name = request.query_params.get("name")
-        limit = int(request.query_params.get("limit", 0))
-        offset = int(request.query_params.get("offset", 0))
-        term = request.query_params.get("term", None)
-
-        try:
-            loader: QueryAjaxModelLoader = model_admin._form_ajax_refs[name]
-        except KeyError:
-            raise HTTPException(status_code=404)
-
-        data = [loader.format(m) for m in await loader.get_list(term, offset, limit)]
-        print(data)
-        return JSONResponse({"results": data})
-=======
         model_view = self._find_model_view(identity)
         rows = await model_view.get_model_objects(limit=model_view.export_max_rows)
         return model_view.export_data(rows, export_type=export_type)
@@ -609,13 +516,33 @@
         await self.authentication_backend.logout(request)
         return RedirectResponse(request.url_for("admin:index"), status_code=302)
 
+    async def ajax_lookup(self, request: Request) -> Response:
+        """Ajax lookup route."""
+
+        identity = request.path_params["identity"]
+        model_admin = self._find_model_admin(identity)
+
+        name = request.query_params.get("name")
+        limit = int(request.query_params.get("limit", 0))
+        offset = int(request.query_params.get("offset", 0))
+        term = request.query_params.get("term", None)
+
+        try:
+            loader: QueryAjaxModelLoader = model_admin._form_ajax_refs[name]
+        except KeyError:
+            raise HTTPException(status_code=404)
+
+        data = [loader.format(m) for m in await loader.get_list(term, offset, limit)]
+        print(data)
+        return JSONResponse({"results": data})
+
 
 def expose(
     path: str,
     *,
     methods: List[str] = ["GET"],
     identity: str = None,
-    include_in_schema: bool = True
+    include_in_schema: bool = True,
 ) -> Callable[..., Any]:
     """Expose View with information."""
 
@@ -628,5 +555,4 @@
         func._include_in_schema = include_in_schema
         return func
 
-    return wrap
->>>>>>> a7df8eb7
+    return wrap