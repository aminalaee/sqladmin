from typing import TYPE_CHECKING, List, Sequence, Type, Union

from jinja2 import ChoiceLoader, FileSystemLoader, PackageLoader
from pyparsing import identbodychars
from sqlalchemy.engine import Engine
from sqlalchemy.ext.asyncio import AsyncEngine, AsyncSession
from sqlalchemy.orm import Session, sessionmaker
from starlette.applications import Starlette
from starlette.exceptions import HTTPException
from starlette.middleware import Middleware
from starlette.requests import Request
from starlette.responses import JSONResponse, RedirectResponse, Response
from starlette.routing import Mount, Route
from starlette.staticfiles import StaticFiles
from starlette.templating import Jinja2Templates

from sqladmin.ajax import QueryAjaxModelLoader

if TYPE_CHECKING:
    from sqladmin.models import ModelAdmin


__all__ = [
    "Admin",
]


class BaseAdmin:
    """Base class for implementing Admin interface.

    Danger:
        This class should almost never be used directly.
    """

    def __init__(
        self,
        app: Starlette,
        engine: Union[Engine, AsyncEngine],
        base_url: str = "/admin",
        title: str = "Admin",
        logo_url: str = None,
    ) -> None:
        self.app = app
        self.engine = engine
        self.base_url = base_url
        self._model_admins: List["ModelAdmin"] = []

        self.templates = Jinja2Templates("templates")
        self.templates.env.loader = ChoiceLoader(
            [
                FileSystemLoader("templates"),
                PackageLoader("sqladmin", "templates"),
            ]
        )
        self.templates.env.globals["min"] = min
        self.templates.env.globals["zip"] = zip
        self.templates.env.globals["admin_title"] = title
        self.templates.env.globals["admin_logo_url"] = logo_url
        self.templates.env.globals["model_admins"] = self.model_admins
        self.templates.env.globals["is_list"] = lambda x: isinstance(x, list)

    @property
    def model_admins(self) -> List["ModelAdmin"]:
        """Get list of ModelAdmins lazily.

        Returns:
            List of ModelAdmin classes registered in Admin.
        """

        return self._model_admins

    def _find_model_admin(self, identity: str) -> "ModelAdmin":
        for model_admin in self.model_admins:
            if model_admin.identity == identity:
                return model_admin

        raise HTTPException(status_code=404)

    def register_model(self, model: Type["ModelAdmin"]) -> None:
        """Register ModelAdmin to the Admin.

        Args:
            model: ModelAdmin class to register in Admin.

        ???+ usage
            ```python
            from sqladmin import Admin, ModelAdmin

            class UserAdmin(ModelAdmin, model=User):
                pass

            admin.register_model(UserAdmin)
            ```
        """

        # Set database engine from Admin instance
        model.engine = self.engine
<<<<<<< HEAD
        model.ajax_lookup_url = f"{self.base_url}/{model.identity}/ajax/lookup"
=======
        model.url_path_for = self.app.url_path_for

>>>>>>> a81ecacf
        if isinstance(model.engine, Engine):
            model.sessionmaker = sessionmaker(bind=model.engine, class_=Session)
            model.async_engine = False
        else:
            model.sessionmaker = sessionmaker(bind=model.engine, class_=AsyncSession)
            model.async_engine = True

        self._model_admins.append((model()))


class BaseAdminView(BaseAdmin):
    async def _list(self, request: Request) -> None:
        model_admin = self._find_model_admin(request.path_params["identity"])
        if not model_admin.is_accessible(request):
            raise HTTPException(status_code=403)

    async def _create(self, request: Request) -> None:
        model_admin = self._find_model_admin(request.path_params["identity"])
        if not model_admin.can_create or not model_admin.is_accessible(request):
            raise HTTPException(status_code=403)

    async def _details(self, request: Request) -> None:
        model_admin = self._find_model_admin(request.path_params["identity"])
        if not model_admin.can_view_details or not model_admin.is_accessible(request):
            raise HTTPException(status_code=403)

    async def _delete(self, request: Request) -> None:
        model_admin = self._find_model_admin(request.path_params["identity"])
        if not model_admin.can_delete or not model_admin.is_accessible(request):
            raise HTTPException(status_code=403)

    async def _edit(self, request: Request) -> None:
        model_admin = self._find_model_admin(request.path_params["identity"])
        if not model_admin.can_edit or not model_admin.is_accessible(request):
            raise HTTPException(status_code=403)

    async def _export(self, request: Request) -> None:
        model_admin = self._find_model_admin(request.path_params["identity"])
        if not model_admin.can_export or not model_admin.is_accessible(request):
            raise HTTPException(status_code=403)
        if request.path_params["export_type"] not in model_admin.export_types:
            raise HTTPException(status_code=404)


class Admin(BaseAdminView):
    """Main entrypoint to admin interface.

    ???+ usage
        ```python
        from fastapi import FastAPI
        from sqladmin import Admin, ModelAdmin

        from mymodels import User # SQLAlchemy model


        app = FastAPI()
        admin = Admin(app, engine)


        class UserAdmin(ModelAdmin, model=User):
            column_list = [User.id, User.name]


        admin.register_model(UserAdmin)
        ```
    """

    def __init__(
        self,
        app: Starlette,
        engine: Union[Engine, AsyncEngine],
        base_url: str = "/admin",
        title: str = "Admin",
        logo_url: str = None,
        middlewares: Sequence[Middleware] = None,
        debug: bool = False,
    ) -> None:
        """
        Args:
            app: Starlette or FastAPI application.
            engine: SQLAlchemy engine instance.
            base_url: Base URL for Admin interface.
            title: Admin title.
            logo_url: URL of logo to be displayed instead of title.
        """

        assert isinstance(engine, (Engine, AsyncEngine))
        super().__init__(
            app=app, engine=engine, base_url=base_url, title=title, logo_url=logo_url
        )

        statics = StaticFiles(packages=["sqladmin"])

        def http_exception(request: Request, exc: Exception) -> Response:
            assert isinstance(exc, HTTPException)
            context = {
                "request": request,
                "status_code": exc.status_code,
                "message": exc.detail,
            }
            return self.templates.TemplateResponse(
                "error.html", context, status_code=exc.status_code
            )

        admin = Starlette(
            routes=[
                Mount("/statics", app=statics, name="statics"),
                Route("/", endpoint=self.index, name="index"),
                Route("/{identity}/list", endpoint=self.list, name="list"),
                Route(
                    "/{identity}/details/{pk}", endpoint=self.details, name="details"
                ),
                Route(
                    "/{identity}/delete/{pk}",
                    endpoint=self.delete,
                    name="delete",
                    methods=["DELETE"],
                ),
                Route(
                    "/{identity}/create",
                    endpoint=self.create,
                    name="create",
                    methods=["GET", "POST"],
                ),
                Route(
                    "/{identity}/edit/{pk}",
                    endpoint=self.edit,
                    name="edit",
                    methods=["GET", "POST"],
                ),
                Route(
                    "/{identity}/export/{export_type}",
                    endpoint=self.export,
                    name="export",
                    methods=["GET"],
                ),
                Route(
                    "/{identity}/ajax/lookup",
                    endpoint=self.ajax_lookup,
                    name="ajax_lookup",
                    methods=["GET"],
                ),
            ],
            exception_handlers={HTTPException: http_exception},
            middleware=middlewares,
            debug=debug,
        )
        self.app.mount(base_url, app=admin, name="admin")

    async def index(self, request: Request) -> Response:
        """Index route which can be overridden to create dashboards."""

        return self.templates.TemplateResponse("index.html", {"request": request})

    async def list(self, request: Request) -> Response:
        """List route to display paginated Model instances."""

        await self._list(request)

        model_admin = self._find_model_admin(request.path_params["identity"])

        page = int(request.query_params.get("page", 1))
        page_size = int(request.query_params.get("pageSize", 0))
        search = request.query_params.get("search", None)
        sort_by = request.query_params.get("sortBy", None)
        sort = request.query_params.get("sort", "asc")

        pagination = await model_admin.list(page, page_size, search, sort_by, sort)
        pagination.add_pagination_urls(request.url)

        context = {
            "request": request,
            "model_admin": model_admin,
            "pagination": pagination,
        }

        return self.templates.TemplateResponse(model_admin.list_template, context)

    async def details(self, request: Request) -> Response:
        """Details route."""

        await self._details(request)

        model_admin = self._find_model_admin(request.path_params["identity"])

        model = await model_admin.get_model_by_pk(request.path_params["pk"])
        if not model:
            raise HTTPException(status_code=404)

        context = {
            "request": request,
            "model_admin": model_admin,
            "model": model,
            "title": model_admin.name,
        }

        return self.templates.TemplateResponse(model_admin.details_template, context)

    async def delete(self, request: Request) -> Response:
        """Delete route."""

        await self._delete(request)

        identity = request.path_params["identity"]
        model_admin = self._find_model_admin(identity)

        model = await model_admin.get_model_by_pk(request.path_params["pk"])
        if not model:
            raise HTTPException(status_code=404)

        await model_admin.delete_model(model)

        return Response(content=request.url_for("admin:list", identity=identity))

    async def create(self, request: Request) -> Response:
        """Create model endpoint."""

        await self._create(request)

        identity = request.path_params["identity"]
        model_admin = self._find_model_admin(identity)

        Form = await model_admin.scaffold_form()
        form = Form(await request.form())

        context = {
            "request": request,
            "model_admin": model_admin,
            "form": form,
        }

        if request.method == "GET":
            return self.templates.TemplateResponse(model_admin.create_template, context)

        if not form.validate():
            return self.templates.TemplateResponse(
                model_admin.create_template,
                context,
                status_code=400,
            )

        await model_admin.insert_model(**form.data)

        return RedirectResponse(
            request.url_for("admin:list", identity=identity),
            status_code=302,
        )

    async def edit(self, request: Request) -> Response:
        """Edit model endpoint."""

        await self._edit(request)

        identity = request.path_params["identity"]
        model_admin = self._find_model_admin(identity)

        model = await model_admin.get_model_by_pk(request.path_params["pk"])
        if not model:
            raise HTTPException(status_code=404)

        Form = await model_admin.scaffold_form()
        context = {
            "request": request,
            "model_admin": model_admin,
        }

        if request.method == "GET":
            context["form"] = Form(obj=model)
            return self.templates.TemplateResponse(model_admin.edit_template, context)

        form = Form(await request.form())
        if not form.validate():
            context["form"] = form
            return self.templates.TemplateResponse(
                model_admin.edit_template,
                context,
                status_code=400,
            )

        await model_admin.update_model(pk=request.path_params["pk"], data=form.data)

        return RedirectResponse(
            request.url_for("admin:list", identity=identity),
            status_code=302,
        )

    async def export(self, request: Request) -> Response:
        """Export model endpoint."""

        await self._export(request)

        identity = request.path_params["identity"]
        export_type = request.path_params["export_type"]

        model_admin = self._find_model_admin(identity)
        rows = await model_admin.get_model_objects(limit=model_admin.export_max_rows)
        return model_admin.export_data(rows, export_type=export_type)

    async def ajax_lookup(self, request: Request) -> Response:
        """Ajax lookup route."""

        identity = request.path_params["identity"]
        model_admin = self._find_model_admin(identity)

        name = request.query_params.get("name")
        limit = int(request.query_params.get("limit", 0))
        offset = int(request.query_params.get("offset", 0))

        try:
            loader: QueryAjaxModelLoader = model_admin._form_ajax_refs[name]
        except KeyError:
            raise HTTPException(status_code=404)

        data = [loader.format(m) for m in await loader.get_list("", offset, limit)]
        return JSONResponse({"results": data})<|MERGE_RESOLUTION|>--- conflicted
+++ resolved
@@ -1,7 +1,6 @@
 from typing import TYPE_CHECKING, List, Sequence, Type, Union
 
 from jinja2 import ChoiceLoader, FileSystemLoader, PackageLoader
-from pyparsing import identbodychars
 from sqlalchemy.engine import Engine
 from sqlalchemy.ext.asyncio import AsyncEngine, AsyncSession
 from sqlalchemy.orm import Session, sessionmaker
@@ -95,12 +94,9 @@
 
         # Set database engine from Admin instance
         model.engine = self.engine
-<<<<<<< HEAD
         model.ajax_lookup_url = f"{self.base_url}/{model.identity}/ajax/lookup"
-=======
         model.url_path_for = self.app.url_path_for
 
->>>>>>> a81ecacf
         if isinstance(model.engine, Engine):
             model.sessionmaker = sessionmaker(bind=model.engine, class_=Session)
             model.async_engine = False
@@ -342,7 +338,7 @@
                 status_code=400,
             )
 
-        await model_admin.insert_model(**form.data)
+        await model_admin.insert_model(form.data)
 
         return RedirectResponse(
             request.url_for("admin:list", identity=identity),
@@ -408,11 +404,13 @@
         name = request.query_params.get("name")
         limit = int(request.query_params.get("limit", 0))
         offset = int(request.query_params.get("offset", 0))
+        term = request.query_params.get("term", None)
 
         try:
             loader: QueryAjaxModelLoader = model_admin._form_ajax_refs[name]
         except KeyError:
             raise HTTPException(status_code=404)
 
-        data = [loader.format(m) for m in await loader.get_list("", offset, limit)]
+        data = [loader.format(m) for m in await loader.get_list(term, offset, limit)]
+        print(data)
         return JSONResponse({"results": data})