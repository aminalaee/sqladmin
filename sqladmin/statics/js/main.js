// Handle delete modal
$(document).on('shown.bs.modal', '#modal-delete', function (event) {
  var element = $(event.relatedTarget);

  var name = element.data("name");
  var pk = element.data("pk");
  $("#modal-delete-text").text("This will permanently delete " + name + " " + pk + " ?");

  $("#modal-delete-button").attr("data-url", element.data("url"));
});

$(document).on('click', '#modal-delete-button', function () {
  $.ajax({
    url: $(this).attr('data-url'),
    method: 'DELETE',
    success: function (result) {
      window.location.href = result;
    }
  });
});

// Search
$(document).on('click', '#search-button', function () {
  var searchTerm = $("#search-input").val();

  newUrl = "";
  if (window.location.search && window.location.search.indexOf('search=') != -1) {
    newUrl = window.location.search.replace(/search=[^&]*/, "search=" + searchTerm);
  } else if (window.location.search) {
    newUrl = window.location.search + "&search=" + searchTerm;
  } else {
    newUrl = window.location.search + "?search=" + searchTerm;
  }
  window.location.href = newUrl;
});

// Reset search
$(document).on('click', '#search-reset', function () {
  if (window.location.search && window.location.search.indexOf('search=') != -1) {
    window.location.href = window.location.search.replace(/search=[^&]*/, "");
  }
});

// Press enter to search
$(document).on('keypress', '#search-input', function (e) {
  if (e.which === 13) {
    $('#search-button').click();
  }
});

<<<<<<< HEAD
$('*[data-role="select2-ajax"]').each(function (_, obj) {
  $(obj).select2({
    placeholder: 'Search for a repository',
    minimumInputLength: 1,
    ajax: {
      url: $(this).data("url"),
      dataType: 'json',
      data: function (params) {
        var query = {
          name: $(this).attr("name"),
          term: params.term,
          limit: 20,
        }
        return query;
      }
    }
=======
// Date picker
$(':input[data-role="datepicker"]').each(function () {
  $(this).flatpickr({
    enableTime: false,
    allowInput: true,
    dateFormat: "Y-m-d",
  });
});

// DateTime picker
$(':input[data-role="datetimepicker"]').each(function () {
  $(this).flatpickr({
    enableTime: true,
    allowInput: true,
    enableSeconds: true,
    time_24hr: true,
    dateFormat: "Y-m-d H:i:s",
>>>>>>> a7df8eb7
  });
});<|MERGE_RESOLUTION|>--- conflicted
+++ resolved
@@ -48,7 +48,7 @@
   }
 });
 
-<<<<<<< HEAD
+// Ajax Refs
 $('*[data-role="select2-ajax"]').each(function (_, obj) {
   $(obj).select2({
     placeholder: 'Search for a repository',
@@ -65,7 +65,9 @@
         return query;
       }
     }
-=======
+  });
+});
+
 // Date picker
 $(':input[data-role="datepicker"]').each(function () {
   $(this).flatpickr({
@@ -83,6 +85,5 @@
     enableSeconds: true,
     time_24hr: true,
     dateFormat: "Y-m-d H:i:s",
->>>>>>> a7df8eb7
   });
 });