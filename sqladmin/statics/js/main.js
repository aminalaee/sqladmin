// Handle delete modal
$(document).on('shown.bs.modal', '#modal-delete', function (event) {
  var element = $(event.relatedTarget);

  var name = element.data("name");
  var pk = element.data("pk");
  $("#modal-delete-text").text("This will permanently delete " + name + " " + pk + " ?");

  $("#modal-delete-button").attr("data-url", element.data("url"));
});

$(document).on('click', '#modal-delete-button', function () {
  $.ajax({
    url: $(this).attr('data-url'),
    method: 'DELETE',
    success: function (result) {
      window.location.href = result;
    }
  });
});

// Search
$(document).on('click', '#search-button', function () {
  var searchTerm = $("#search-input").val();

  newUrl = "";
  if (window.location.search && window.location.search.indexOf('search=') != -1) {
    newUrl = window.location.search.replace(/search=[^&]*/, "search=" + searchTerm);
  } else if (window.location.search) {
    newUrl = window.location.search + "&search=" + searchTerm;
  } else {
    newUrl = window.location.search + "?search=" + searchTerm;
  }
  window.location.href = newUrl;
});

// Reset search
$(document).on('click', '#search-reset', function () {
  if (window.location.search && window.location.search.indexOf('search=') != -1) {
    window.location.href = window.location.search.replace(/search=[^&]*/, "");
  }
});

// Press enter to search
$(document).on('keypress', '#search-input', function (e) {
  if (e.which === 13) {
    $('#search-button').click();
  }
});

// Date picker
$(':input[data-role="datepicker"]').each(function () {
  $(this).flatpickr({
    enableTime: false,
    allowInput: true,
    dateFormat: "Y-m-d",
  });
});

// DateTime picker
$(':input[data-role="datetimepicker"]').each(function () {
  $(this).flatpickr({
    enableTime: true,
    allowInput: true,
    enableSeconds: true,
    time_24hr: true,
    dateFormat: "Y-m-d H:i:s",
  });
});

<<<<<<< HEAD
// Ajax Refs
$(':input[data-role="select2-ajax"]').each(function () {
  $(this).select2({
    minimumInputLength: 1,
    ajax: {
      url: $(this).data("url"),
      dataType: 'json',
      data: function (params) {
        var query = {
          name: $(this).attr("name"),
          term: params.term,
          limit: 20,
        }
        return query;
      }
    }
  });

  existing_data = $(this).data("json");
  for (var i = 0; i < existing_data.length; i++) {
    data = existing_data[i];
    var option = new Option(data.text, data.id, true, true);
    $(this).append(option).trigger('change');
  }
=======
// Time picker
$(':input[data-role="timepicker"]').each(function () {
  $(this).flatpickr({
    noCalendar: true,
    enableTime: true,
    allowInput: true,
    enableSeconds: true,
    time_24hr: true,
    dateFormat: "H:i:s",
  });
>>>>>>> d9d48044
});<|MERGE_RESOLUTION|>--- conflicted
+++ resolved
@@ -68,7 +68,18 @@
   });
 });
 
-<<<<<<< HEAD
+// Time picker
+$(':input[data-role="timepicker"]').each(function () {
+  $(this).flatpickr({
+    noCalendar: true,
+    enableTime: true,
+    allowInput: true,
+    enableSeconds: true,
+    time_24hr: true,
+    dateFormat: "H:i:s",
+  });
+});
+
 // Ajax Refs
 $(':input[data-role="select2-ajax"]').each(function () {
   $(this).select2({
@@ -93,16 +104,4 @@
     var option = new Option(data.text, data.id, true, true);
     $(this).append(option).trigger('change');
   }
-=======
-// Time picker
-$(':input[data-role="timepicker"]').each(function () {
-  $(this).flatpickr({
-    noCalendar: true,
-    enableTime: true,
-    allowInput: true,
-    enableSeconds: true,
-    time_24hr: true,
-    dateFormat: "H:i:s",
-  });
->>>>>>> d9d48044
 });