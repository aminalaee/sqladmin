--- conflicted
+++ resolved
@@ -276,7 +276,7 @@
     assert "adminadmin" in response.text
     assert "Admin User" in response.text
     assert "Regular User" not in response.text
-<<<<<<< HEAD
+    assert_records_count(1, 1, 1, response.text)
 
 
 @pytest.mark.anyio
@@ -773,7 +773,4 @@
 
     # Test with empty value
     result = await filter_instance.get_filtered_query(stmt, "contains", "", User)
-    assert result == stmt
-=======
-    assert_records_count(1, 1, 1, response.text)
->>>>>>> 739e179d
+    assert result == stmt